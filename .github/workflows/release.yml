--- conflicted
+++ resolved
@@ -70,11 +70,7 @@
           GITHUB_TOKEN: ${{ secrets.GH_TOKEN || secrets.GITHUB_TOKEN }}
         with:
           tag_name: v${{ fromJson(steps.changesets.outputs.publishedPackages)[0].version }}
-<<<<<<< HEAD
-          release_name: Release v${{ fromJson(steps.changesets.outputs.publishedPackages)[0].version }}
-=======
           name: Release v${{ fromJson(steps.changesets.outputs.publishedPackages)[0].version }}
->>>>>>> 341b2286
           body: |
             ## Released Packages
             
