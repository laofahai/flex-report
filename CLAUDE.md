# LinchKit 开发指南

<<<<<<< HEAD
**版本**: v2.0.0  
**项目**: LinchKit - AI-First 全栈开发框架  
**更新**: 2025-07-03

## ⚠️ 开发前必读

**每个新的开发 session 强制要求：**
1. **设置环境**: `export PATH="/home/laofahai/.nvm/versions/node/v20.19.2/bin:$PATH"`
2. **阅读开发约束**: `ai-context/zh/current/development-constraints.md` - **必须遵守**
3. **查看当前状态**: `ai-context/zh/current/development-status.md` - 了解项目进度

## 🚀 快速开始
=======
**版本**: v5.0  
**更新**: 2025-07-02  
**项目**: LinchKit - AI-First 全栈开发框架

## ⚠️ Session 启动检查清单

**每次新 session 必须完成：**
1. **任务状态**: 使用 TodoRead 检查待办事项
2. **阅读状态**: `ai-context/development-status.md`
3. **理解约束**: `ai-context/development-constraints.md`
4. **分支检查**: 如在 main 分支则创建功能分支
5. **确认完成**: 确保所有初始化步骤完成

## 🚀 项目概览
>>>>>>> 341b2286

LinchKit 是生产就绪的企业级 AI-First 全栈开发框架，采用 Schema 驱动架构。

### 开发命令
```bash
# 环境设置（每次必须）
export PATH="/home/laofahai/.nvm/versions/node/v20.19.2/bin:$PATH"

# 开发流程
pnpm dev        # 开发模式
pnpm build      # 构建验证
pnpm validate   # 完整验证
```

<<<<<<< HEAD
### 架构层次
=======
### 🏛️ 架构状态
>>>>>>> 341b2286
```
L0: @linch-kit/core      ✅ 基础设施 (100%)
L1: @linch-kit/schema    ✅ Schema引擎 (100%)
L2: @linch-kit/auth      ✅ 认证权限 (100%)
L2: @linch-kit/crud      ✅ CRUD操作 (100%)
L3: @linch-kit/trpc      ✅ API层 (100%)
L3: @linch-kit/ui        ✅ UI组件 (100%)
L4: modules/console      ✅ 管理平台 (100%)
<<<<<<< HEAD
```

## 📚 核心文档

### 🔴 强制性文档
- **🔒 开发约束**: `ai-context/zh/current/development-constraints.md` - **必须遵守的核心规范**
- **🔄 开发进度**: `ai-context/zh/current/development-status.md` - 项目最新状态和待办事项

### 📖 参考文档
- **🌳 Git工作流**: `ai-context/zh/system-design/git-workflow.md` - 分支管理、提交规范、PR流程
- **🚀 发布流程**: `ai-context/zh/system-design/release-process.md` - 完整发布流程和CI/CD
- **🏗️ 模块架构**: `ai-context/zh/system-design/module-architecture-design.md` - 系统架构设计
- **📖 API参考**: `ai-context/zh/current/packages-api-reference.md` - 包功能速查
- **🏛️ 系统架构**: `ai-context/zh/system-design/architecture.md` - 详细架构设计
- **🤖 AI包设计**: `ai-context/zh/system-design/ai-package-design.md` - AI功能规划

## 🔒 核心约束（必须遵守）

**⚠️ 开发前必须阅读完整约束文档**: `ai-context/zh/current/development-constraints.md`
=======
L4: apps/website         ✅ 文档平台 (100%)
L4: @linch-kit/ai        ⏳ AI集成（规划中）
```

### 🛠️ 开发命令
```bash
# 开发流程
pnpm dev        # 开发模式
pnpm build      # 构建验证
pnpm validate   # 完整验证
```

### 🏗️ 技术架构
- **框架**: Next.js 15.3.4 + React 19.0.0
- **语言**: TypeScript 5.8.3（严格模式）
- **样式**: Tailwind CSS 4.x + shadcn/ui
- **API**: tRPC + Zod Schema
- **数据**: Prisma + PostgreSQL
- **认证**: NextAuth + @linch-kit/auth

### 📦 包功能速查
- **@linch-kit/core** - 日志、配置、插件系统
- **@linch-kit/schema** - Schema定义、验证、转换
- **@linch-kit/auth** - 认证、授权、会话管理
- **@linch-kit/crud** - 通用CRUD操作
- **@linch-kit/trpc** - 类型安全API
- **@linch-kit/ui** - UI组件库

## 📚 核心文档

### 必读文档
- **🔄 开发进度**: `ai-context/development-status.md` - 项目最新状态和待办事项
- **🔒 开发约束**: `ai-context/development-constraints.md` - 核心规范和质量标准
- **📖 API参考**: `ai-context/packages-api-reference.md` - 包功能速查

### 其他文档
- **历史记录**: `ai-context/development-history.md`
- **AI包设计**: `ai-context/ai-package-design.md`

## 🔒 基础约束

必须严格遵守以下约束（详见 `ai-context/development-constraints.md`）：
>>>>>>> 341b2286

### 关键约束摘要
1. **TypeScript 严格模式** - 禁止使用 `any`，使用 `unknown` 替代
2. **包管理规范** - 仅使用 pnpm，禁止 npm/yarn
3. **架构依赖顺序** - core → schema → auth → crud → trpc → ui → console
4. **功能复用原则** - 必须使用 LinchKit 内部包功能，禁止重复实现
5. **发布流程** - 禁止手动发布，必须使用 CI/CD 自动化
6. **质量标准** - 测试覆盖率 core>90%, 其他>80%，构建时间<10秒

## 💡 AI 开发模式

### 开发流程
当用户开始新任务时：
1. **阅读状态** - 检查 `ai-context/development-status.md` 了解当前进度
2. **理解约束** - 确认 `ai-context/development-constraints.md` 中的规范
3. **规划任务** - 使用 TodoWrite 工具制定详细任务计划
4. **实施开发** - 严格遵循架构和约束
5. **验证结果** - 运行测试和构建
6. **更新文档** - 记录进度和变更

### 🎯 任务管理强制要求
- **必须使用 TodoWrite** - 复杂任务（3步以上）必须创建待办清单
- **单一任务进行** - 同时只能有一个任务标记为 in_progress
- **实时状态更新** - 开始任务立即标记 in_progress
- **及时完成标记** - 任务完成立即标记 completed，不可批量处理
- **频繁状态检查** - 每次新操作前使用 TodoRead 检查进度
- **任务失败处理** - 遇到阻塞时保持 in_progress，创建新任务描述问题

### 开发检查清单
- [ ] 已读取最新开发状态？
- [ ] 理解所有开发约束？
- [ ] 创建了任务待办清单？
- [ ] 使用正确的包功能？
- [ ] 遵循依赖顺序？
- [ ] 通过所有验证？
- [ ] **代码修改后必须按Git流程处理**：changeset → 提交 → PR → 合并 → 自动发布 → 清理分支

### 🔄 Session 切换管理
**重要**: 当对话接近 token 限制时，必须主动管理session切换：

1. **保存进度**：
   - 使用 TodoWrite 工具更新任务状态
   - 更新 development-status.md 记录完成的工作
   - 记录当前工作的关键文件路径和代码位置

2. **提供 session 切换 prompt**：
   ```
   建议保存进度开启 new session
   
   下一个 session 请使用以下 prompt：
   [具体的继续开发指令，包含：]
   - 当前完成状态 (✅❌⏳)  
   - 下一步具体任务
   - 相关文件路径
   - 需要注意的约束
   ```

3. **session 切换触发条件**：
   - 对话长度超过 100 轮
   - 感觉接近 token 限制
   - 任务阶段性完成需要总结

## 🚀 发布流程强制要求

### ⚠️ 禁止手动发布
- **绝对禁止** 手动运行 `npm publish` 或 `pnpm publish`
- **必须使用** 自动化 CI/CD 流程发布
- **所有发布** 必须通过 GitHub Actions 完成

### 🤖 完全自动化发布流程
**⚠️ 禁止手动执行任何版本管理命令**：
- ❌ **禁止** 手动运行 `pnpm changeset version`
- ❌ **禁止** 手动运行 `pnpm changeset publish`  
- ❌ **禁止** 手动编辑package.json版本号

**✅ 正确的自动化流程**：
1. **创建 changeset**: `pnpm changeset` (仅此命令允许手动执行)
2. **提交changeset**: `git add . && git commit -m "changeset: 描述修改"`
3. **推送到main**: 通过PR合并changeset到main分支
4. **GitHub Actions自动处理**:
   - 检测changeset文件
   - 自动创建Release PR (包含版本更新)
   - 当Release PR合并时自动发布到NPM

### 🔄 标准开发流程
1. **创建分支**: `git checkout -b feature/xxx` 从main创建功能分支
2. **功能开发**: 在feature分支完成开发和修复
3. **创建changeset**: `pnpm changeset` 
4. **提交代码**: 提交功能代码和changeset文件
5. **创建PR**: `gh pr create` 合并到main
6. **等待合并**: PR通过检查后合并到main分支
7. **自动发布**: GitHub Actions处理版本和发布
8. **清理分支**: PR合并后自动或手动删除开发分支

### 发布触发条件
- **主分支推送** - 自动运行测试和构建
- **标签推送** - 自动发布到 NPM
- **Changeset 检测** - 自动版本管理

### 发布验证要求
- ✅ 所有测试必须通过
- ✅ 构建必须成功 
- ✅ 代码检查必须通过
- ✅ 类型检查必须通过

## 🌳 分支管理规范

### 分支策略
- **主分支**: `main` - 生产就绪代码，受保护
- **功能分支**: `feature/xxx` - 新功能开发
- **修复分支**: `fix/xxx` - Bug 修复
- **发布分支**: `release/vx.x.x` - 版本发布准备

### 🗂️ 分支生命周期管理

#### 分支创建
```bash
# 从最新main分支创建功能分支
git checkout main
git pull origin main
git checkout -b feature/your-feature-name
```

<<<<<<< HEAD
#### 分支开发
```bash
# 在功能分支上开发
git add .
git commit -m "feat: 功能描述"
git push origin feature/your-feature-name
```

#### PR创建和合并
```bash
# 创建PR
gh pr create --title "feat: 功能描述" --body "详细说明"

# PR合并后自动删除分支 (推荐在GitHub设置中启用)
# 或手动删除本地和远程分支
git checkout main
git pull origin main
git branch -d feature/your-feature-name          # 删除本地分支
git push origin --delete feature/your-feature-name  # 删除远程分支
```

#### 🤖 分支自动清理 (推荐)
在GitHub仓库设置中启用：
- **Settings** → **General** → **Pull Requests**
- ✅ **Automatically delete head branches** - PR合并后自动删除分支

#### 手动分支清理命令
```bash
# 查看所有分支
git branch -a

# 删除已合并的本地分支
git branch --merged main | grep -v "main" | xargs -n 1 git branch -d

# 清理远程分支引用
git remote prune origin

# 使用gh命令批量清理
gh pr list --state merged --json headRefName --jq '.[].headRefName' | xargs -I {} git push origin --delete {}
```

### PR (Pull Request) 规范
- **标题格式**: `feat|fix|docs|refactor: 简短描述`
- **必须包含**:
  - 变更说明
  - 测试验证 
  - 相关 issue 链接
- **合并要求**:
  - 通过 CI/CD 检查
  - 代码审查通过
  - 无冲突

### Git 提交规范
```bash
# 提交格式
git commit -m "type(scope): description

🤖 Generated with [Claude Code](https://claude.ai/code)

Co-Authored-By: Claude <noreply@anthropic.com>"

# 类型说明
feat:     新功能
fix:      Bug 修复
docs:     文档更新
style:    代码格式
refactor: 重构
test:     测试相关
chore:    构建/工具
```

## ⚠️ 重要开发原则

### 禁止重复实现
**绝对禁止**重新实现 LinchKit 包中已有的功能：
- ❌ 不要自己写日志系统 → 使用 `@linch-kit/core` 的 logger
- ❌ 不要自己写配置管理 → 使用 `@linch-kit/core` 的 ConfigManager
=======
### 🚀 当前特性
- **统一工作台** - /dashboard 基于角色的模块化架构
- **角色权限** - SUPER_ADMIN、TENANT_ADMIN、USER
- **现代UI** - shadcn/ui + Tailwind CSS v4 + 主题系统
- **企业功能** - 多租户、权限管理、审计日志
- **文档平台** - apps/website Nextra 4 + i18n + 主题切换

## 📖 Context7 文档查询

### 🎯 优先查询的库
使用第三方技术时必须优先查询 Context7 文档：
- **Next.js** - 框架配置、路由、API 等
- **React** - Hooks、组件、状态管理等
- **TypeScript** - 类型定义、最佳实践等
- **Tailwind CSS** - 样式配置、组件样式等
- **Prisma** - 数据库操作、Schema 设计等
- **tRPC** - API 设计、类型安全等
- **Zod** - Schema 验证、类型推导等

### 🔄 自动查询触发条件
- **新技术使用** - 首次使用某个第三方库时，务必添加 "use context7"
- **配置问题** - 遇到框架配置相关错误时，优先使用 Context7
- **最佳实践** - 需要确认官方推荐做法时，强制使用 Context7
- **版本更新** - 使用新版本特性时，必须通过 Context7 获取最新文档

### 查询流程
1. **识别需求** - 判断是否需要查询第三方库文档
2. **使用 Context7** - 在提示中添加 "use context7" 关键词
3. **获取实时文档** - Context7 自动获取最新官方文档
4. **基于文档实现** - 按照官方最佳实践进行开发

### 🛠️ Context7 使用方式
在任何第三方库开发任务中添加 "use context7" 关键词即可自动获取最新官方文档。

**使用示例**：
- "配置 Next.js 15 App Router 路由。use context7"
- "使用 Prisma 创建用户模型。use context7"
- "集成 tRPC 与 React Query。use context7"

## ⚠️ 开发原则

### 功能复用
**必须使用 LinchKit 内部包功能，禁止重复实现：**
- ❌ 不要自己写日志系统 → 使用 `@linch-kit/core` logger
- ❌ 不要自己写配置管理 → 使用 `@linch-kit/core` ConfigManager
>>>>>>> 341b2286
- ❌ 不要自己写Schema验证 → 使用 `@linch-kit/schema`
- ❌ 不要自己写权限检查 → 使用 `@linch-kit/auth`
- ❌ 不要自己写CRUD逻辑 → 使用 `@linch-kit/crud`
- ❌ 不要自己写UI组件 → 使用 `@linch-kit/ui`

<<<<<<< HEAD
### 包功能速查
- **@linch-kit/core** - 日志、配置、插件系统
- **@linch-kit/schema** - Schema定义、验证、转换
- **@linch-kit/auth** - 认证、授权、会话管理
- **@linch-kit/crud** - 通用CRUD操作
- **@linch-kit/trpc** - 类型安全API
- **@linch-kit/ui** - UI组件库

### 技术栈
- **框架**: Next.js 15.3.4 + React 19.0.0  
- **语言**: TypeScript 5.8.3（严格模式）
- **样式**: Tailwind CSS 4.x + shadcn/ui
- **API**: tRPC + Zod 3.25.67
- **数据**: Prisma 6.10.1 + PostgreSQL
- **认证**: NextAuth 5.0.0-beta.25 + @linch-kit/auth

### 文件操作原则
- **永远不要**主动创建文档文件（*.md）或 README
- **总是优先**编辑现有文件而不是创建新文件
- **只创建**实现功能绝对必要的文件

## 📖 Context7 文档集成（AI必须使用）

使用 Context7 查询第三方库文档时：
1. **优先使用 Context7** - 查询 React、Vue、Next.js 等框架的最新文档
2. **调用顺序** - 先用 `resolve-library-id` 获取库ID，再用 `get-library-docs`
3. **文档优先** - 在实现功能前，先查询相关库的官方文档

## 🤝 Gemini 协作模式（复杂决策必须协商）

### 复杂决策协商机制
对于架构设计、重大技术选择、用户体验设计等复杂决策，建议与 Gemini CLI 协商：

**触发条件**：
- 架构重构或重大变更
- 新技术栈选择
- 用户体验设计决策
- 性能优化方案
- 复杂算法设计

**协商流程**：
```bash
# 设置问题描述
export PROMPT="架构设计问题：如何实现LinchKit CLI极简化架构？
- 当前问题：20+命令过于复杂
- 目标：精简到10个以内核心命令
- 约束：保持完整功能，提升开发体验
- 需要：设计建议和实施方案"

# 调用Gemini协商
=======
### 文件操作
- 优先编辑现有文件而不是创建新文件
- 只创建实现功能绝对必要的文件
- 不主动创建文档文件（*.md）或 README

## 🤖 AI 助手强制执行规范

### 🔴 Session 初始化
每次新 session 自动执行：
1. **任务状态**: 使用 TodoRead 检查待办事项
2. **阅读状态**: `ai-context/development-status.md`
3. **理解约束**: `ai-context/development-constraints.md`
4. **分支检查**: 如在 main 分支则创建功能分支
5. **确认完成**: 确保所有初始化步骤完成

### 🌳 分支管理
- **禁止 main 分支工作** - 发现在 main 分支立即创建新分支
- **自动创建分支**:
  ```bash
  git checkout -b feature/task-description
  git checkout -b fix/issue-description  
  git checkout -b release/version-number
  ```
- **功能完成提醒** - 完成开发时提醒创建 PR

### 🚀 发布安全
- 阻止手动发布命令（`npm publish`, `pnpm publish`）
- 强制使用 `pnpm changeset` 流程
- 发布前运行完整验证

### 📝 文档同步
功能开发完成时自动提醒更新：
- **ai-context 文档** - `ai-context/development-status.md`, `ai-context/packages-api-reference.md`
- **website 文档** - apps/website 下的用户文档（中英文）
- **同步更新网站** - 确保 website 文档与 ai-context 保持一致
- **生成模板** - 为新功能生成文档模板和示例代码

### 🎯 Session 连续性管理
- **状态保持** - 使用 TodoRead 开始新 session 时检查待办事项
- **上下文继承** - 基于 `ai-context/development-status.md` 了解项目当前状态
- **任务优先级** - 从高优先级任务开始继续工作
- **进度同步** - 及时更新文档和任务状态

### 🔒 安全检查
- 提交前扫描敏感信息（密钥、Token）
- 运行 `pnpm audit` 检查依赖安全
- 验证环境变量使用

### 📖 Context7 强制优先
- **强制使用** - 第三方库开发必须优先使用 Context7
- **自动触发** - 检测到技术栈关键词自动提醒使用 "use context7"
- **实时文档** - 获取最新版本的官方文档，避免过时信息
- **标准实现** - 严格按照 Context7 提供的最新最佳实践执行

### ⚠️ 违规处理和错误恢复
- **立即停止** - 发现违规立即停止当前操作
- **错误回滚** - 使用 `git restore` 撤销不符合规范的更改
- **替代方案** - 提供符合 LinchKit 约束的正确实现方式
- **流程重启** - 要求按正确流程重新执行
- **预防措施** - 更新 CLAUDE.md 防止同类问题再次发生

## 🎯 具体场景开发指导

### 📋 新功能开发流程
1. **需求分析** - 使用 TodoWrite 分解功能需求
2. **架构设计** - 确定使用的 LinchKit 包和依赖顺序
3. **查询文档** - 优先使用 Context7（添加 "use context7"），备用 WebSearch/WebFetch
4. **编码实现** - 严格遵循约束和复用原则
5. **测试验证** - 运行 `pnpm validate` 确保质量
6. **文档更新** - 同步更新 ai-context 和 website 文档，确保内容一致性

### 🐛 问题排查流程
1. **错误定位** - 分析错误日志和堆栈信息
2. **依赖检查** - 确认包版本和依赖关系
3. **文档查询** - 强制使用 Context7 查询官方文档确认正确用法
4. **方案实施** - 使用 LinchKit 内部功能解决问题
5. **预防措施** - 更新约束文档防止重复问题

### 🔧 配置问题处理
1. **配置对比** - 参考 demo-app 和 starter 的正确配置
2. **版本检查** - 确认技术栈版本匹配
3. **官方文档** - 查询 Context7 或使用 WebSearch/WebFetch 获取最新配置方式
4. **测试验证** - 确保配置更改不影响现有功能

## 🤝 Gemini 协作模式

### 触发条件
当用户使用以下关键词时自动启用：
- "与Gemini商讨后推进" / "和Gemini探讨"
- "让Gemini分析" / "请Gemini协助"
- "Gemini意见" / "双AI协作"

### 协作流程
```bash
# 生成协作提示
export PROMPT="[用户需求整合为协作查询]"

# 调用 Gemini CLI
>>>>>>> 341b2286
gemini <<EOF
$PROMPT
EOF
```

<<<<<<< HEAD
**协商原则**：
- 融合双重AI智慧：Claude的实施经验 + Gemini的创新思维
- 决策透明化：展示Gemini的建议和Claude的解读
- 最优方案：结合两个AI代理的优势制定方案
=======
### 整合输出
- 展示 Gemini 的分析结果
- 结合 Claude 的技术见解
- 提供融合两个 AI 代理的综合方案
>>>>>>> 341b2286
<|MERGE_RESOLUTION|>--- conflicted
+++ resolved
@@ -1,19 +1,5 @@
-# LinchKit 开发指南
-
-<<<<<<< HEAD
-**版本**: v2.0.0  
-**项目**: LinchKit - AI-First 全栈开发框架  
-**更新**: 2025-07-03
-
-## ⚠️ 开发前必读
-
-**每个新的开发 session 强制要求：**
-1. **设置环境**: `export PATH="/home/laofahai/.nvm/versions/node/v20.19.2/bin:$PATH"`
-2. **阅读开发约束**: `ai-context/zh/current/development-constraints.md` - **必须遵守**
-3. **查看当前状态**: `ai-context/zh/current/development-status.md` - 了解项目进度
-
-## 🚀 快速开始
-=======
+# LinchKit AI 开发助手指导
+
 **版本**: v5.0  
 **更新**: 2025-07-02  
 **项目**: LinchKit - AI-First 全栈开发框架
@@ -28,26 +14,16 @@
 5. **确认完成**: 确保所有初始化步骤完成
 
 ## 🚀 项目概览
->>>>>>> 341b2286
-
-LinchKit 是生产就绪的企业级 AI-First 全栈开发框架，采用 Schema 驱动架构。
-
-### 开发命令
-```bash
-# 环境设置（每次必须）
-export PATH="/home/laofahai/.nvm/versions/node/v20.19.2/bin:$PATH"
-
-# 开发流程
-pnpm dev        # 开发模式
-pnpm build      # 构建验证
-pnpm validate   # 完整验证
-```
-
-<<<<<<< HEAD
-### 架构层次
-=======
+
+LinchKit 是生产就绪的企业级 AI-First 全栈开发框架，采用 Schema 驱动架构，提供端到端类型安全。
+
+### 🎯 核心原则
+- **AI-First**: 所有设计都优先考虑 AI 理解和处理能力
+- **Schema 驱动**: 以 Zod Schema 为单一数据源，驱动整个系统
+- **类型安全**: 端到端 TypeScript 类型安全保障
+- **模块化**: 高内聚、低耦合的包设计
+
 ### 🏛️ 架构状态
->>>>>>> 341b2286
 ```
 L0: @linch-kit/core      ✅ 基础设施 (100%)
 L1: @linch-kit/schema    ✅ Schema引擎 (100%)
@@ -56,27 +32,6 @@
 L3: @linch-kit/trpc      ✅ API层 (100%)
 L3: @linch-kit/ui        ✅ UI组件 (100%)
 L4: modules/console      ✅ 管理平台 (100%)
-<<<<<<< HEAD
-```
-
-## 📚 核心文档
-
-### 🔴 强制性文档
-- **🔒 开发约束**: `ai-context/zh/current/development-constraints.md` - **必须遵守的核心规范**
-- **🔄 开发进度**: `ai-context/zh/current/development-status.md` - 项目最新状态和待办事项
-
-### 📖 参考文档
-- **🌳 Git工作流**: `ai-context/zh/system-design/git-workflow.md` - 分支管理、提交规范、PR流程
-- **🚀 发布流程**: `ai-context/zh/system-design/release-process.md` - 完整发布流程和CI/CD
-- **🏗️ 模块架构**: `ai-context/zh/system-design/module-architecture-design.md` - 系统架构设计
-- **📖 API参考**: `ai-context/zh/current/packages-api-reference.md` - 包功能速查
-- **🏛️ 系统架构**: `ai-context/zh/system-design/architecture.md` - 详细架构设计
-- **🤖 AI包设计**: `ai-context/zh/system-design/ai-package-design.md` - AI功能规划
-
-## 🔒 核心约束（必须遵守）
-
-**⚠️ 开发前必须阅读完整约束文档**: `ai-context/zh/current/development-constraints.md`
-=======
 L4: apps/website         ✅ 文档平台 (100%)
 L4: @linch-kit/ai        ⏳ AI集成（规划中）
 ```
@@ -119,15 +74,12 @@
 ## 🔒 基础约束
 
 必须严格遵守以下约束（详见 `ai-context/development-constraints.md`）：
->>>>>>> 341b2286
-
-### 关键约束摘要
+
 1. **TypeScript 严格模式** - 禁止使用 `any`，使用 `unknown` 替代
 2. **包管理规范** - 仅使用 pnpm，禁止 npm/yarn
 3. **架构依赖顺序** - core → schema → auth → crud → trpc → ui → console
 4. **功能复用原则** - 必须使用 LinchKit 内部包功能，禁止重复实现
-5. **发布流程** - 禁止手动发布，必须使用 CI/CD 自动化
-6. **质量标准** - 测试覆盖率 core>90%, 其他>80%，构建时间<10秒
+5. **质量标准** - 测试覆盖率 core>90%, 其他>80%，构建时间<10秒
 
 ## 💡 AI 开发模式
 
@@ -155,173 +107,7 @@
 - [ ] 使用正确的包功能？
 - [ ] 遵循依赖顺序？
 - [ ] 通过所有验证？
-- [ ] **代码修改后必须按Git流程处理**：changeset → 提交 → PR → 合并 → 自动发布 → 清理分支
-
-### 🔄 Session 切换管理
-**重要**: 当对话接近 token 限制时，必须主动管理session切换：
-
-1. **保存进度**：
-   - 使用 TodoWrite 工具更新任务状态
-   - 更新 development-status.md 记录完成的工作
-   - 记录当前工作的关键文件路径和代码位置
-
-2. **提供 session 切换 prompt**：
-   ```
-   建议保存进度开启 new session
-   
-   下一个 session 请使用以下 prompt：
-   [具体的继续开发指令，包含：]
-   - 当前完成状态 (✅❌⏳)  
-   - 下一步具体任务
-   - 相关文件路径
-   - 需要注意的约束
-   ```
-
-3. **session 切换触发条件**：
-   - 对话长度超过 100 轮
-   - 感觉接近 token 限制
-   - 任务阶段性完成需要总结
-
-## 🚀 发布流程强制要求
-
-### ⚠️ 禁止手动发布
-- **绝对禁止** 手动运行 `npm publish` 或 `pnpm publish`
-- **必须使用** 自动化 CI/CD 流程发布
-- **所有发布** 必须通过 GitHub Actions 完成
-
-### 🤖 完全自动化发布流程
-**⚠️ 禁止手动执行任何版本管理命令**：
-- ❌ **禁止** 手动运行 `pnpm changeset version`
-- ❌ **禁止** 手动运行 `pnpm changeset publish`  
-- ❌ **禁止** 手动编辑package.json版本号
-
-**✅ 正确的自动化流程**：
-1. **创建 changeset**: `pnpm changeset` (仅此命令允许手动执行)
-2. **提交changeset**: `git add . && git commit -m "changeset: 描述修改"`
-3. **推送到main**: 通过PR合并changeset到main分支
-4. **GitHub Actions自动处理**:
-   - 检测changeset文件
-   - 自动创建Release PR (包含版本更新)
-   - 当Release PR合并时自动发布到NPM
-
-### 🔄 标准开发流程
-1. **创建分支**: `git checkout -b feature/xxx` 从main创建功能分支
-2. **功能开发**: 在feature分支完成开发和修复
-3. **创建changeset**: `pnpm changeset` 
-4. **提交代码**: 提交功能代码和changeset文件
-5. **创建PR**: `gh pr create` 合并到main
-6. **等待合并**: PR通过检查后合并到main分支
-7. **自动发布**: GitHub Actions处理版本和发布
-8. **清理分支**: PR合并后自动或手动删除开发分支
-
-### 发布触发条件
-- **主分支推送** - 自动运行测试和构建
-- **标签推送** - 自动发布到 NPM
-- **Changeset 检测** - 自动版本管理
-
-### 发布验证要求
-- ✅ 所有测试必须通过
-- ✅ 构建必须成功 
-- ✅ 代码检查必须通过
-- ✅ 类型检查必须通过
-
-## 🌳 分支管理规范
-
-### 分支策略
-- **主分支**: `main` - 生产就绪代码，受保护
-- **功能分支**: `feature/xxx` - 新功能开发
-- **修复分支**: `fix/xxx` - Bug 修复
-- **发布分支**: `release/vx.x.x` - 版本发布准备
-
-### 🗂️ 分支生命周期管理
-
-#### 分支创建
-```bash
-# 从最新main分支创建功能分支
-git checkout main
-git pull origin main
-git checkout -b feature/your-feature-name
-```
-
-<<<<<<< HEAD
-#### 分支开发
-```bash
-# 在功能分支上开发
-git add .
-git commit -m "feat: 功能描述"
-git push origin feature/your-feature-name
-```
-
-#### PR创建和合并
-```bash
-# 创建PR
-gh pr create --title "feat: 功能描述" --body "详细说明"
-
-# PR合并后自动删除分支 (推荐在GitHub设置中启用)
-# 或手动删除本地和远程分支
-git checkout main
-git pull origin main
-git branch -d feature/your-feature-name          # 删除本地分支
-git push origin --delete feature/your-feature-name  # 删除远程分支
-```
-
-#### 🤖 分支自动清理 (推荐)
-在GitHub仓库设置中启用：
-- **Settings** → **General** → **Pull Requests**
-- ✅ **Automatically delete head branches** - PR合并后自动删除分支
-
-#### 手动分支清理命令
-```bash
-# 查看所有分支
-git branch -a
-
-# 删除已合并的本地分支
-git branch --merged main | grep -v "main" | xargs -n 1 git branch -d
-
-# 清理远程分支引用
-git remote prune origin
-
-# 使用gh命令批量清理
-gh pr list --state merged --json headRefName --jq '.[].headRefName' | xargs -I {} git push origin --delete {}
-```
-
-### PR (Pull Request) 规范
-- **标题格式**: `feat|fix|docs|refactor: 简短描述`
-- **必须包含**:
-  - 变更说明
-  - 测试验证 
-  - 相关 issue 链接
-- **合并要求**:
-  - 通过 CI/CD 检查
-  - 代码审查通过
-  - 无冲突
-
-### Git 提交规范
-```bash
-# 提交格式
-git commit -m "type(scope): description
-
-🤖 Generated with [Claude Code](https://claude.ai/code)
-
-Co-Authored-By: Claude <noreply@anthropic.com>"
-
-# 类型说明
-feat:     新功能
-fix:      Bug 修复
-docs:     文档更新
-style:    代码格式
-refactor: 重构
-test:     测试相关
-chore:    构建/工具
-```
-
-## ⚠️ 重要开发原则
-
-### 禁止重复实现
-**绝对禁止**重新实现 LinchKit 包中已有的功能：
-- ❌ 不要自己写日志系统 → 使用 `@linch-kit/core` 的 logger
-- ❌ 不要自己写配置管理 → 使用 `@linch-kit/core` 的 ConfigManager
-=======
+
 ### 🚀 当前特性
 - **统一工作台** - /dashboard 基于角色的模块化架构
 - **角色权限** - SUPER_ADMIN、TENANT_ADMIN、USER
@@ -367,64 +153,11 @@
 **必须使用 LinchKit 内部包功能，禁止重复实现：**
 - ❌ 不要自己写日志系统 → 使用 `@linch-kit/core` logger
 - ❌ 不要自己写配置管理 → 使用 `@linch-kit/core` ConfigManager
->>>>>>> 341b2286
 - ❌ 不要自己写Schema验证 → 使用 `@linch-kit/schema`
 - ❌ 不要自己写权限检查 → 使用 `@linch-kit/auth`
 - ❌ 不要自己写CRUD逻辑 → 使用 `@linch-kit/crud`
 - ❌ 不要自己写UI组件 → 使用 `@linch-kit/ui`
 
-<<<<<<< HEAD
-### 包功能速查
-- **@linch-kit/core** - 日志、配置、插件系统
-- **@linch-kit/schema** - Schema定义、验证、转换
-- **@linch-kit/auth** - 认证、授权、会话管理
-- **@linch-kit/crud** - 通用CRUD操作
-- **@linch-kit/trpc** - 类型安全API
-- **@linch-kit/ui** - UI组件库
-
-### 技术栈
-- **框架**: Next.js 15.3.4 + React 19.0.0  
-- **语言**: TypeScript 5.8.3（严格模式）
-- **样式**: Tailwind CSS 4.x + shadcn/ui
-- **API**: tRPC + Zod 3.25.67
-- **数据**: Prisma 6.10.1 + PostgreSQL
-- **认证**: NextAuth 5.0.0-beta.25 + @linch-kit/auth
-
-### 文件操作原则
-- **永远不要**主动创建文档文件（*.md）或 README
-- **总是优先**编辑现有文件而不是创建新文件
-- **只创建**实现功能绝对必要的文件
-
-## 📖 Context7 文档集成（AI必须使用）
-
-使用 Context7 查询第三方库文档时：
-1. **优先使用 Context7** - 查询 React、Vue、Next.js 等框架的最新文档
-2. **调用顺序** - 先用 `resolve-library-id` 获取库ID，再用 `get-library-docs`
-3. **文档优先** - 在实现功能前，先查询相关库的官方文档
-
-## 🤝 Gemini 协作模式（复杂决策必须协商）
-
-### 复杂决策协商机制
-对于架构设计、重大技术选择、用户体验设计等复杂决策，建议与 Gemini CLI 协商：
-
-**触发条件**：
-- 架构重构或重大变更
-- 新技术栈选择
-- 用户体验设计决策
-- 性能优化方案
-- 复杂算法设计
-
-**协商流程**：
-```bash
-# 设置问题描述
-export PROMPT="架构设计问题：如何实现LinchKit CLI极简化架构？
-- 当前问题：20+命令过于复杂
-- 目标：精简到10个以内核心命令
-- 约束：保持完整功能，提升开发体验
-- 需要：设计建议和实施方案"
-
-# 调用Gemini协商
-=======
 ### 文件操作
 - 优先编辑现有文件而不是创建新文件
 - 只创建实现功能绝对必要的文件
@@ -523,20 +256,12 @@
 export PROMPT="[用户需求整合为协作查询]"
 
 # 调用 Gemini CLI
->>>>>>> 341b2286
 gemini <<EOF
 $PROMPT
 EOF
 ```
 
-<<<<<<< HEAD
-**协商原则**：
-- 融合双重AI智慧：Claude的实施经验 + Gemini的创新思维
-- 决策透明化：展示Gemini的建议和Claude的解读
-- 最优方案：结合两个AI代理的优势制定方案
-=======
 ### 整合输出
 - 展示 Gemini 的分析结果
 - 结合 Claude 的技术见解
-- 提供融合两个 AI 代理的综合方案
->>>>>>> 341b2286
+- 提供融合两个 AI 代理的综合方案