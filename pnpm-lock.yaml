--- conflicted
+++ resolved
@@ -295,8 +295,6 @@
         specifier: ^2.8.0
         version: 2.8.0
 
-<<<<<<< HEAD
-=======
   packages/crud:
     dependencies:
       '@linch-kit/auth':
@@ -337,7 +335,6 @@
         specifier: ^2.0.0
         version: 2.1.9(@types/node@20.19.1)(lightningcss@1.30.1)
 
->>>>>>> 257b3046
   packages/schema:
     dependencies:
       '@linch-kit/core':
@@ -1480,8 +1477,6 @@
     resolution: {integrity: sha512-+1VkjdD0QBLPodGrJUeqarH8VAIvQODIbwh9XpP5Syisf7YoQgsJKPNFoqqLQlu+VQ/tVSshMR6loPMn8U+dPg==}
     engines: {node: '>=14'}
 
-<<<<<<< HEAD
-=======
   '@prisma/client@5.22.0':
     resolution: {integrity: sha512-M0SVXfyHnQREBKxCgyo7sffrKttwE6R8PMq330MIUF0pTwjUhLbW84pFDlf06B27XyCR++VtjugEnIHdr07SVA==}
     engines: {node: '>=16.13'}
@@ -1503,7 +1498,6 @@
       typescript:
         optional: true
 
->>>>>>> 257b3046
   '@prisma/debug@6.10.1':
     resolution: {integrity: sha512-k2YT53cWxv9OLjW4zSYTZ6Z7j0gPfCzcr2Mj99qsuvlxr8WAKSZ2NcSR0zLf/mP4oxnYG842IMj3utTgcd7CaA==}
 
@@ -1661,15 +1655,12 @@
   '@sinonjs/fake-timers@10.3.0':
     resolution: {integrity: sha512-V4BG07kuYSUkTCSBHG8G8TNhM+F19jXFWnQtzj+we8DrkpSBCee9Z3Ms8yiGer/dlmhe35/Xdgyo3/0rQKg7YA==}
 
-<<<<<<< HEAD
-=======
   '@swc/counter@0.1.3':
     resolution: {integrity: sha512-e2BR4lsJkkRlKZ/qCHPw9ZaSxc0MVUd7gtbtaB7aMvHeJVYe8sOB8DBZkP2DtISHGSku9sCK6T6cnY0CtXrOCQ==}
 
   '@swc/helpers@0.5.15':
     resolution: {integrity: sha512-JQ5TuMi45Owi4/BIMAJBoSQoOJu12oOk/gADqlcUL9JEdHB8vyjUSsxqeNXnmXHjYKMi2WcYtezGEEhqUI/E2g==}
 
->>>>>>> 257b3046
   '@ts-morph/common@0.25.0':
     resolution: {integrity: sha512-kMnZz+vGGHi4GoHnLmMhGNjm44kGtKUXGnOvrKmMwAuvNjM/PgKVGfUnL7IDvK7Jb2QQ82jq3Zmp04Gy+r3Dkg==}
 
@@ -1766,11 +1757,6 @@
   '@types/node@20.19.1':
     resolution: {integrity: sha512-jJD50LtlD2dodAEO653i3YF04NWak6jN3ky+Ri3Em3mGR39/glWiboM/IePaRbgwSfqM1TpGXfAg8ohn/4dTgA==}
 
-<<<<<<< HEAD
-  '@types/node@24.0.4':
-    resolution: {integrity: sha512-ulyqAkrhnuNq9pB76DRBTkcS6YsmDALy6Ua63V8OhrOBgbcYt6IOdzpw5P1+dyRIyMerzLkeYWBeOXPpA9GMAA==}
-
-=======
   '@types/node@22.15.33':
     resolution: {integrity: sha512-wzoocdnnpSxZ+6CjW4ADCK1jVmd1S/J3ArNWfn8FDDQtRm8dkDg7TA+mvek2wNrfCgwuZxqEOiB9B1XCJ6+dbw==}
 
@@ -1827,7 +1813,6 @@
   '@types/serve-static@1.15.8':
     resolution: {integrity: sha512-roei0UY3LhpOJvjbIP6ZZFngyLKl5dskOtDhxY5THRSpO+ZI+nzJ+m5yUMzGrp89YRa7lvknKkMYjqQFGwA7Sg==}
 
->>>>>>> 257b3046
   '@types/shimmer@1.2.0':
     resolution: {integrity: sha512-UE7oxhQLLd9gub6JKIAhDq06T0F6FnztwMNRvYgjeQSBeMc1ZG/tA47EwfduvkuQS8apbkM/lpLpWsaCeYsXVg==}
 
@@ -1905,24 +1890,8 @@
     resolution: {integrity: sha512-qHV7pW7E85A0x6qyrFn+O+q1k1p3tQCsqIZ1KZ5ESLXY57aTvUd3/a4rdPTeXisvhXn2VQG0VSKUqs8KHF2zcA==}
     engines: {node: ^18.18.0 || ^20.9.0 || >=21.1.0}
 
-<<<<<<< HEAD
-  '@vitest/coverage-v8@1.6.1':
-    resolution: {integrity: sha512-6YeRZwuO4oTGKxD3bijok756oktHSIm3eczVVzNe3scqzuhLwltIF3S9ZL/vwOVIpURmU6SnZhziXXAfw8/Qlw==}
-    peerDependencies:
-      vitest: 1.6.1
-
-  '@vitest/coverage-v8@2.1.9':
-    resolution: {integrity: sha512-Z2cOr0ksM00MpEfyVE8KXIYPEcBFxdbLSs56L8PO0QQMxt/6bDj45uQfxoc96v05KW3clk7vvgP0qfDit9DmfQ==}
-    peerDependencies:
-      '@vitest/browser': 2.1.9
-      vitest: 2.1.9
-    peerDependenciesMeta:
-      '@vitest/browser':
-        optional: true
-=======
   '@ucast/core@1.10.2':
     resolution: {integrity: sha512-ons5CwXZ/51wrUPfoduC+cO7AS1/wRb0ybpQJ9RrssossDxVy4t49QxWoWgfBDvVKsz9VXzBk9z0wqTdZ+Cq8g==}
->>>>>>> 257b3046
 
   '@ucast/js@3.0.4':
     resolution: {integrity: sha512-TgG1aIaCMdcaEyckOZKQozn1hazE0w90SVdlpIJ/er8xVumE11gYAtSbw/LBeUnA4fFnFWTcw3t6reqseeH/4Q==}
@@ -4017,8 +3986,6 @@
     resolution: {integrity: sha512-ayCKvm/phCGxOkYRSCM82iDwct8/EonSEgCSxWxD7ve6jHggsFl4fZVQBPRNgQoKiuV/odhFrGzQXZwbifC8Rg==}
     engines: {node: '>=8'}
 
-<<<<<<< HEAD
-=======
   passport-github2@0.1.12:
     resolution: {integrity: sha512-3nPUCc7ttF/3HSP/k9sAXjz3SkGv5Nki84I05kSQPo01Jqq1NzJACgMblCK0fGcv9pKCG/KXU3AJRDGLqHLoIw==}
     engines: {node: '>= 0.8.0'}
@@ -4051,7 +4018,6 @@
     resolution: {integrity: sha512-cPLl+qZpSc+ireUvt+IzqbED1cHHkDoVYMo30jbJIdOOjQ1MQYZBPiNvmi8UM6lJuOpTPXJGZQk0DtC4y61MYQ==}
     engines: {node: '>= 0.4.0'}
 
->>>>>>> 257b3046
   path-browserify@1.0.1:
     resolution: {integrity: sha512-b7uo2UCUOYZcnF/3ID0lulOJi/bafxa1xPe7ZPsammBSpjSWQkjNxlt635YGS2MiR9GjvuXCtz2emr3jbsz98g==}
 
@@ -4309,8 +4275,6 @@
     resolution: {integrity: sha512-57frrGM/OCTLqLOAh0mhVA9VBMHd+9U7Zb2THMGdBUoZVOtGbJzjxsYGDJ3A9AYYCP4hn6y1TVbaOfzWtm5GFg==}
     engines: {node: '>= 12.13.0'}
 
-<<<<<<< HEAD
-=======
   redis-errors@1.2.0:
     resolution: {integrity: sha512-1qny3OExCf0UvUV/5wpYKf2YwPcOqXzkwKKSmKHiE6ZMQs5heeE/c8eXK+PNllPvmjgAbfnsbpkGZWy8cBpn9w==}
     engines: {node: '>=4'}
@@ -4319,7 +4283,6 @@
     resolution: {integrity: sha512-DJnGAeenTdpMEH6uAJRK/uiyEIH9WVsUmoLwzudwGJUwZPp80PDBWPHXSAGNPwNvIXAbe7MSUB1zQFugFml66A==}
     engines: {node: '>=4'}
 
->>>>>>> 257b3046
   reflect-metadata@0.2.2:
     resolution: {integrity: sha512-urBwgfrvVP/eAyXx4hluJivBKzuEbSQs9rKWCrCkbSxNv8mxPcUZKeuoF3Uy4mJl3Lwprp6yy5/39VWigZ4K6Q==}
 
@@ -6364,15 +6327,12 @@
   '@pkgjs/parseargs@0.11.0':
     optional: true
 
-<<<<<<< HEAD
-=======
   '@prisma/client@5.22.0': {}
 
   '@prisma/client@6.10.1(typescript@5.8.3)':
     optionalDependencies:
       typescript: 5.8.3
 
->>>>>>> 257b3046
   '@prisma/debug@6.10.1': {}
 
   '@prisma/dmmf@6.10.1': {}
@@ -6482,15 +6442,12 @@
     dependencies:
       '@sinonjs/commons': 3.0.1
 
-<<<<<<< HEAD
-=======
   '@swc/counter@0.1.3': {}
 
   '@swc/helpers@0.5.15':
     dependencies:
       tslib: 2.8.1
 
->>>>>>> 257b3046
   '@ts-morph/common@0.25.0':
     dependencies:
       minimatch: 9.0.5
@@ -6546,13 +6503,10 @@
     dependencies:
       '@types/node': 20.19.1
 
-<<<<<<< HEAD
-=======
   '@types/convict@6.1.6':
     dependencies:
       '@types/node': 24.0.4
 
->>>>>>> 257b3046
   '@types/deep-diff@1.0.5': {}
 
   '@types/estree@1.0.7': {}
@@ -6614,19 +6568,14 @@
     dependencies:
       undici-types: 6.21.0
 
-<<<<<<< HEAD
-=======
   '@types/node@22.15.33':
     dependencies:
       undici-types: 6.21.0
 
->>>>>>> 257b3046
   '@types/node@24.0.4':
     dependencies:
       undici-types: 7.8.0
 
-<<<<<<< HEAD
-=======
   '@types/oauth@0.9.6':
     dependencies:
       '@types/node': 20.19.1
@@ -6699,7 +6648,6 @@
       '@types/node': 20.19.1
       '@types/send': 0.17.5
 
->>>>>>> 257b3046
   '@types/shimmer@1.2.0': {}
 
   '@types/speakeasy@2.0.10':
@@ -6808,8 +6756,6 @@
       '@typescript-eslint/types': 8.34.0
       eslint-visitor-keys: 4.2.0
 
-<<<<<<< HEAD
-=======
   '@ucast/core@1.10.2': {}
 
   '@ucast/js@3.0.4':
@@ -6885,7 +6831,6 @@
   '@unrs/resolver-binding-win32-x64-msvc@1.9.2':
     optional: true
 
->>>>>>> 257b3046
   '@vitest/coverage-v8@1.6.1(vitest@1.6.1(@types/node@24.0.4)(lightningcss@1.30.1))':
     dependencies:
       '@ampproject/remapping': 2.3.0
@@ -9319,8 +9264,6 @@
       json-parse-even-better-errors: 2.3.1
       lines-and-columns: 1.2.4
 
-<<<<<<< HEAD
-=======
   passport-github2@0.1.12:
     dependencies:
       passport-oauth2: 1.8.0
@@ -9366,7 +9309,6 @@
       pause: 0.0.1
       utils-merge: 1.0.1
 
->>>>>>> 257b3046
   path-browserify@1.0.1: {}
 
   path-exists@4.0.0: {}
@@ -9593,15 +9535,12 @@
 
   real-require@0.2.0: {}
 
-<<<<<<< HEAD
-=======
   redis-errors@1.2.0: {}
 
   redis-parser@3.0.0:
     dependencies:
       redis-errors: 1.2.0
 
->>>>>>> 257b3046
   reflect-metadata@0.2.2: {}
 
   reflect.getprototypeof@1.0.10:
